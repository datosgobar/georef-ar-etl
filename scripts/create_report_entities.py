--- conflicted
+++ resolved
@@ -32,11 +32,7 @@
     'send_report_info': '-- Enviando reporte de entidades',
     'send_report_file_error': 'El archivo "%s" no existe.',
     'send_report_success': 'Se envió exitosamente un reporte a ',
-<<<<<<< HEAD
-    'send_report_error': 'No se pudo enviar el reporte.',
-=======
     'send_report_error': 'No se pudo enviar el reporte',
->>>>>>> cdeea35d
     'recipients_empty': 'La lista de destinarios está vacía.'
 }
 

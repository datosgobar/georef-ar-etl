--- conflicted
+++ resolved
@@ -121,19 +121,11 @@
                                    verbose_name='fin izquierda')
     end_right = models.IntegerField(blank=True, null=True,
                                     verbose_name='fin derecha')
-<<<<<<< HEAD
     locality_code = models.CharField(max_length=8,
                                      verbose_name='código localidad')
     dept = models.ForeignKey(Department, verbose_name='departamento')
     state = models.ForeignKey(State, verbose_name='provincia')
-    geom = models.TextField(verbose_name='geometría')
-=======
-    geom = models.MultiLineStringField(blank=True, null=True)
-    dept = models.ForeignKey(Department, blank=True, null=True,
-                             verbose_name='departamento')
-    state = models.ForeignKey(State, blank=True, null=True,
-                              verbose_name='provincia')
->>>>>>> 6eeb3062
+    geom = models.MultiLineStringField(verbose_name='geometría')
 
     class Meta:
         verbose_name = 'calle'
